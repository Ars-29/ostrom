--- conflicted
+++ resolved
@@ -287,32 +287,9 @@
           isolation: isolate; /* Create new stacking context */
         }
         
-<<<<<<< HEAD
-        .floating-contact-button > div {
-          display: flex !important;
-          width: 24px !important;
-          height: 24px !important;
-          flex-shrink: 0;
-        }
-        
-        .floating-contact-button::before {
-          content: '';
-          position: absolute;
-          top: 0;
-          left: -100%;
-          width: 100%;
-          height: 100%;
-          background: linear-gradient(90deg, transparent, rgba(255, 255, 255, 0.2), transparent);
-          transition: left 0.5s;
-        }
-        
-        .floating-contact-button:hover::before {
-          left: 100%;
-=======
         /* Remove conflicting hover effects that cause blinking */
         .floating-contact-button:hover {
           transform: translateY(-2px);
->>>>>>> 5e2c2a41
         }
         
         .contact-tooltip::after {
